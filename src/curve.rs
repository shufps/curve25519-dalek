--- conflicted
+++ resolved
@@ -112,17 +112,13 @@
 
 impl CompressedEdwardsY {
     /// View this `CompressedEdwardsY` as an array of bytes.
-<<<<<<< HEAD
-    pub fn as_bytes<'a>(&'a self) -> &'a [u8;32] {
+    pub fn as_bytes<'a>(&'a self) -> &'a [u8; 32] {
         &self.0
     }
 
     /// Copy this `CompressedEdwardsY` to an array of bytes.
     /// XXX is this useful?
-    pub fn to_bytes(&self) -> [u8;32] {
-=======
     pub fn to_bytes(&self) -> [u8; 32] {
->>>>>>> 2c83d48c
         self.0
     }
 
